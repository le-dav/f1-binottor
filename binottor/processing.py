--- conflicted
+++ resolved
@@ -1,5 +1,22 @@
-<<<<<<< HEAD
+import pandas as pd
 import numpy as np
+import os
+from datetime import timedelta
+
+abs = os.path.dirname(__file__)
+data_repo = "raw_data/"
+
+TIRE_MATCH = {
+    'HYPERSOFT': 'SOFT',
+    'ULTRASOFT': 'SOFT',
+    'SUPERSOFT': 'SOFT',
+    'SOFT': 'SOFT',
+    'MEDIUM': 'MEDIUM',
+    'HARD': 'HARD',
+    'INTERMEDIATE': 'INTERMEDIATE',
+    'WET': 'WET',
+    'UNKNOWN': 'UNKNOWN'
+}
 
 NAME_MATCH = {
     'Mercedes':'Mercedes',
@@ -79,26 +96,6 @@
 
     laps = laps[laps['Final_Position']<=n]
     return laps
-=======
-import pandas as pd
-import numpy as np
-import os
-from datetime import timedelta
-
-abs = os.path.dirname(__file__)
-data_repo = "raw_data/"
-
-TIRE_MATCH = {
-    'HYPERSOFT': 'SOFT',
-    'ULTRASOFT': 'SOFT',
-    'SUPERSOFT': 'SOFT',
-    'SOFT': 'SOFT',
-    'MEDIUM': 'MEDIUM',
-    'HARD': 'HARD',
-    'INTERMEDIATE': 'INTERMEDIATE',
-    'WET': 'WET',
-    'UNKNOWN': 'UNKNOWN'
-}
 
 def load_dataset():
     laps_df = pd.read_csv(os.path.join(abs,"../raw_data/laps.csv"))
@@ -270,5 +267,4 @@
     'Sakhir': 3,
     'Silverstone': 1}
     df["TyreStressLevel"] = df["Location"].map(params)
-    return df
->>>>>>> 5731c3fa
+    return df