import pandas as pd
<<<<<<< HEAD

def add_race_progress(df):
    # Group data to get lap number per year per race
    grouped_data = df.groupby(by = ["Year", "Location"], as_index=False)["LapNumber"].max().rename(columns={"LapNumber":"TotalLaps"})
    grouped_data["Year_Location"] = grouped_data["Year"].map(str) + grouped_data["Location"]
    # Group data to get same info as grouped_data
    df["Year_Location"] = df["Year"].map(str) + df["Location"]
    # Merge data
    df = df.merge(grouped_data, on="Year_Location")
    # Clean data frame
    df.drop(columns=["Year_Location", "Year_y", "Location_y"], inplace=True)
    df["RaceProgress"] = df["LapNumber"] / df["TotalLaps"]
    df.rename(columns={"Location_x": "Location", "Year_x": "Year"}, inplace=True)
    return df
=======
import os

abs = os.path.dirname(__file__)
data_repo = "raw_data/"

TIRE_MATCH = {
    'HYPERSOFT': 'SOFT',
    'ULTRASOFT': 'SOFT',
    'SUPERSOFT': 'SOFT',
    'SOFT': 'SOFT',
    'MEDIUM': 'MEDIUM',
    'HARD': 'HARD',
    'INTERMEDIATE': 'INTERMEDIATE',
    'WET': 'WET',
    'UNKNOWN': 'UNKNOWN'
}

def load_dataset():
    laps_df = pd.read_csv(os.path.join(abs,"../raw_data/laps.csv"))
    weather_df = pd.read_csv(os.path.join(abs,"../raw_data/weather.csv"))
    track_status_df = pd.read_csv(os.path.join(abs,"../raw_data/track_status.csv"))
    return laps_df, weather_df, track_status_df


def compound_recategorization(laps,tire_mapping):
    new_laps = laps.copy()
    new_laps['Compound']=laps['Compound'].map(tire_mapping)
    return new_laps

def compound_cleaning(laps,tire_mapping,backfilling=3):
    new_laps = laps.copy()
    new_laps = compound_recategorization(new_laps,tire_mapping)
    new_laps['Compound'].replace('UNKNOWN',None,inplace=True)
    new_laps['Compound'].fillna(method="bfill",limit=backfilling,inplace=True)
    return new_laps

def tire_degradation_offset(laps):
    pass

def check_second_compound():
    pass

laps_df, weather_df, track_status_df = load_dataset()
new_laps = compound_cleaning(laps_df,TIRE_MATCH)

print(new_laps['Compound'].value_counts())
>>>>>>> 8a425a15
<|MERGE_RESOLUTION|>--- conflicted
+++ resolved
@@ -1,20 +1,4 @@
 import pandas as pd
-<<<<<<< HEAD
-
-def add_race_progress(df):
-    # Group data to get lap number per year per race
-    grouped_data = df.groupby(by = ["Year", "Location"], as_index=False)["LapNumber"].max().rename(columns={"LapNumber":"TotalLaps"})
-    grouped_data["Year_Location"] = grouped_data["Year"].map(str) + grouped_data["Location"]
-    # Group data to get same info as grouped_data
-    df["Year_Location"] = df["Year"].map(str) + df["Location"]
-    # Merge data
-    df = df.merge(grouped_data, on="Year_Location")
-    # Clean data frame
-    df.drop(columns=["Year_Location", "Year_y", "Location_y"], inplace=True)
-    df["RaceProgress"] = df["LapNumber"] / df["TotalLaps"]
-    df.rename(columns={"Location_x": "Location", "Year_x": "Year"}, inplace=True)
-    return df
-=======
 import os
 
 abs = os.path.dirname(__file__)
@@ -56,9 +40,22 @@
 
 def check_second_compound():
     pass
+  
+def add_race_progress(df):
+    # Group data to get lap number per year per race
+    grouped_data = df.groupby(by = ["Year", "Location"], as_index=False)["LapNumber"].max().rename(columns={"LapNumber":"TotalLaps"})
+    grouped_data["Year_Location"] = grouped_data["Year"].map(str) + grouped_data["Location"]
+    # Group data to get same info as grouped_data
+    df["Year_Location"] = df["Year"].map(str) + df["Location"]
+    # Merge data
+    df = df.merge(grouped_data, on="Year_Location")
+    # Clean data frame
+    df.drop(columns=["Year_Location", "Year_y", "Location_y"], inplace=True)
+    df["RaceProgress"] = df["LapNumber"] / df["TotalLaps"]
+    df.rename(columns={"Location_x": "Location", "Year_x": "Year"}, inplace=True)
+    return df
 
 laps_df, weather_df, track_status_df = load_dataset()
 new_laps = compound_cleaning(laps_df,TIRE_MATCH)
 
-print(new_laps['Compound'].value_counts())
->>>>>>> 8a425a15
+print(new_laps['Compound'].value_counts())