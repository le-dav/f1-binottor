--- conflicted
+++ resolved
@@ -79,7 +79,6 @@
     df.rename(columns={"Location_x": "Location", "Year_x": "Year"}, inplace=True)
     return df
 
-<<<<<<< HEAD
 def is_pitting_feature(laps):
     laps['pitting_this_lap'] = np.where(laps['PitInTime'].notna(), True, False)
     return laps
@@ -147,7 +146,7 @@
 
 def merge_track_status():
     pass
-=======
+  
 def mask_race_percentage(df, percentage):
     df = df[df["RaceProgress"] > percentage]
     return df
@@ -190,4 +189,3 @@
     'Silverstone': 1}
     df["TyreStressLevel"] = df["Location"].map(params)
     return df
->>>>>>> c630bbef
